--- conflicted
+++ resolved
@@ -7,7 +7,7 @@
     shaders::{ShaderModules, closest_hit, ray_gen},
     texture::Textures,
 };
-use crate::raytracer::MaterialColors;
+use crate::raytracer::MaterialColours;
 use anyhow::Result;
 use std::sync::{Arc, RwLock};
 use vulkano::{
@@ -35,7 +35,7 @@
     textures_descriptor_set: Arc<DescriptorSet>,
 
     /// Descriptor set for binding material data.
-    material_colors_descriptor_set: Arc<DescriptorSet>,
+    material_colours_descriptor_set: Arc<DescriptorSet>,
 
     /// The shader binding table.
     shader_binding_table: ShaderBindingTable,
@@ -55,16 +55,7 @@
 
 impl SceneResources {
     /// Create vulkano resources for rendering a new scene with given models.
-<<<<<<< HEAD
-    fn new(
-        vk: Arc<Vk>,
-        models: &[Model],
-        lights: &[LightPropertyData],
-        window_size: [f32; 2],
-    ) -> Result<Self> {
-=======
-    fn new(vk: Arc<Vk>, models: &[Model]) -> Result<Self> {
->>>>>>> 46a8a1c2
+    fn new(vk: Arc<Vk>, models: &[Model], window_size: [f32; 2]) -> Result<Self> {
         // Load shader modules.
         let shader_modules = ShaderModules::load(vk.device.clone());
 
@@ -73,21 +64,15 @@
         let texture_count = textures.image_views.len() as u32;
         //println!("{textures:?}");
 
-        // Load material colors.
-        let material_colors = MaterialColors::load(models);
-        let material_color_count = material_colors.colors.len() as u32;
-        //println!("{material_colors:?}");
+        // Load material colours.
+        let material_colours = MaterialColours::load(models);
+        let material_colour_count = material_colours.colours.len() as u32;
+        //println!("{material_colours:?}");
 
         // Push constants.
         let closest_hit_push_constants = closest_hit::PushConstantData {
-<<<<<<< HEAD
             textureCount: texture_count,
             materialColourCount: material_colour_count,
-            lightCount: (lights.len() as u32).into(),
-=======
-            texture_count,
-            material_color_count,
->>>>>>> 46a8a1c2
         };
         let closest_hit_push_constants_bytes = size_of::<closest_hit::PushConstantData>() as u32;
 
@@ -127,7 +112,7 @@
         // Mesh data won't change either. We can create its descriptor set and clone it later
         // during render.
         let mesh_data =
-            create_mesh_storage_buffer(vk.clone(), models, &textures, &material_colors)?;
+            create_mesh_storage_buffer(vk.clone(), models, &textures, &material_colours)?;
 
         let mesh_data_descriptor_set = DescriptorSet::new(
             vk.descriptor_set_allocator.clone(),
@@ -166,15 +151,15 @@
             [],
         )?;
 
-        // Material colors
-        let mat_colors = if material_color_count > 0 {
-            material_colors.colors
+        // Material colours
+        let mat_colours = if material_colour_count > 0 {
+            material_colours.colours
         } else {
-            // We cannot create buffer for empty array. Push constants will have material colors count which can
+            // We cannot create buffer for empty array. Push constants will have material colours count which can
             // be used in shaders to make sure out-of-bounds access can be checked.
             vec![[0.0, 0.0, 0.0]]
         };
-        let material_colors_buffer = Buffer::from_iter(
+        let material_colours_buffer = Buffer::from_iter(
             vk.memory_allocator.clone(),
             BufferCreateInfo {
                 usage: BufferUsage::STORAGE_BUFFER,
@@ -185,12 +170,12 @@
                     | MemoryTypeFilter::HOST_SEQUENTIAL_WRITE,
                 ..Default::default()
             },
-            mat_colors,
-        )?;
-        let material_colors_descriptor_set = DescriptorSet::new(
+            mat_colours,
+        )?;
+        let material_colours_descriptor_set = DescriptorSet::new(
             vk.descriptor_set_allocator.clone(),
-            layouts[RtPipeline::MATERIAL_COLORS_LAYOUT].clone(),
-            vec![WriteDescriptorSet::buffer(0, material_colors_buffer)],
+            layouts[RtPipeline::MATERIAL_COLOURS_LAYOUT].clone(),
+            vec![WriteDescriptorSet::buffer(0, material_colours_buffer)],
             [],
         )?;
 
@@ -202,7 +187,7 @@
             tlas_descriptor_set,
             mesh_data_descriptor_set,
             textures_descriptor_set,
-            material_colors_descriptor_set,
+            material_colours_descriptor_set,
             shader_binding_table,
             rt_pipeline,
             closest_hit_push_constants,
@@ -226,17 +211,12 @@
 
 impl Scene {
     /// Create a new scene from the given models and camera.
-<<<<<<< HEAD
     pub fn new(
         vk: Arc<Vk>,
         models: &[Model],
         camera: Arc<RwLock<dyn Camera>>,
-        lights: &[LightPropertyData],
         window_size: [f32; 2],
     ) -> Result<Self> {
-=======
-    pub fn new(vk: Arc<Vk>, models: &[Model], camera: Arc<RwLock<dyn Camera>>) -> Result<Self> {
->>>>>>> 46a8a1c2
         if models.len() == 0 {
             Ok(Scene {
                 vk,
@@ -244,11 +224,7 @@
                 camera,
             })
         } else {
-<<<<<<< HEAD
-            SceneResources::new(vk.clone(), models, lights, window_size).map(|resources| Scene {
-=======
-            SceneResources::new(vk.clone(), models).map(|resources| Scene {
->>>>>>> 46a8a1c2
+            SceneResources::new(vk.clone(), models, window_size).map(|resources| Scene {
                 vk,
                 resources: Some(resources),
                 camera,
@@ -257,13 +233,8 @@
     }
 
     /// Rebuilds the scene with new models.
-<<<<<<< HEAD
     pub fn rebuild(&mut self, models: &[Model], window_size: [f32; 2]) -> Result<()> {
-        let resources = SceneResources::new(self.vk.clone(), models, &self.lights, window_size)?;
-=======
-    pub fn rebuild(&mut self, models: &[Model]) -> Result<()> {
-        let resources = SceneResources::new(self.vk.clone(), models)?;
->>>>>>> 46a8a1c2
+        let resources = SceneResources::new(self.vk.clone(), models, window_size)?;
         self.resources = Some(resources);
         Ok(())
     }
@@ -348,7 +319,7 @@
                         render_image_descriptor_set,
                         resources.mesh_data_descriptor_set.clone(),
                         resources.textures_descriptor_set.clone(),
-                        resources.material_colors_descriptor_set.clone(),
+                        resources.material_colours_descriptor_set.clone(),
                     ],
                 )
                 .unwrap()
