--- conflicted
+++ resolved
@@ -172,11 +172,7 @@
         )));
 
         // Create the raytracing pipeline
-<<<<<<< HEAD
-        let scene = Scene::new(self.vk.clone(), &models, camera, &lights, window_size).unwrap();
-=======
-        let scene = Scene::new(self.vk.clone(), &models, camera).unwrap();
->>>>>>> 46a8a1c2
+        let scene = Scene::new(self.vk.clone(), &models, camera, window_size).unwrap();
         self.scene = Some(scene);
     }
 
@@ -187,7 +183,6 @@
         event: WindowEvent,
     ) {
         let renderer = self.windows.get_renderer_mut(window_id).unwrap();
-        let window_size = renderer.window_size();
         let scene = self.scene.as_mut().unwrap();
 
         match event {
@@ -229,15 +224,20 @@
 
                         if self.current_file_path != selected_path {
                             match Model::load_obj(&selected_path) {
-                                Ok(models) => match scene.rebuild(&models, window_size) {
-                                    Ok(()) => {
-                                        self.current_file_path = selected_path;
+                                Ok(models) => {
+                                    match scene.rebuild(&models, renderer.window_size()) {
+                                        Ok(()) => {
+                                            self.current_file_path = selected_path;
+                                        }
+                                        Err(e) => {
+                                            println!(
+                                                "Unable to load file {}. {:?}",
+                                                selected_path, e
+                                            );
+                                            self.current_file_path = selected_path;
+                                        }
                                     }
-                                    Err(e) => {
-                                        println!("Unable to load file {}. {:?}", selected_path, e);
-                                        self.current_file_path = selected_path;
-                                    }
-                                },
+                                }
 
                                 Err(e) => {
                                     println!("Error loading file {}. {e:?}", selected_path);
